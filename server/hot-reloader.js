--- conflicted
+++ resolved
@@ -118,28 +118,9 @@
     this.webpackDevMiddleware = webpackDevMiddleware(compiler, {
       publicPath: '/_webpack/',
       noInfo: true,
-<<<<<<< HEAD
       quiet: true,
-      clientLogLevel: 'warning'
-=======
-      stats: {
-        assets: false,
-        children: false,
-        chunks: false,
-        color: false,
-        errors: true,
-        errorDetails: false,
-        hash: false,
-        modules: false,
-        publicPath: false,
-        reasons: false,
-        source: false,
-        timings: false,
-        version: false,
-        warnings: false
-      },
+      clientLogLevel: 'warning',
       ...windowsSettings
->>>>>>> fc369fa2
     })
 
     this.webpackHotMiddleware = webpackHotMiddleware(compiler, { log: false })
